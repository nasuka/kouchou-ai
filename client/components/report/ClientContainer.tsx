'use client'

import {Chart} from '@/components/report/Chart'
import React, {useState} from 'react'
import {Cluster, Result} from '@/type'
import {SelectChartButton} from '@/components/charts/SelectChartButton'
import {DensityFilterSettingDialog} from '@/components/report/DensityFilterSettingDialog'

type Props = {
  result: Result
}

export function ClientContainer({result}: Props) {
  const [filteredResult, setFilteredResult] = useState<Result>(result)
  const [openDensityFilterSetting, setOpenDensityFilterSetting] = useState(false)
  const [selectedChart, setSelectedChart] = useState('scatterAll')
  const [maxDensity, setMaxDensity] = useState(0.2)
  const [minValue, setMinValue] = useState(5)
  const [isFullscreen, setIsFullscreen] = useState(false)
  const [csvPath, setCsvPath] = useState<string | undefined>(undefined)


<<<<<<< HEAD
  useEffect(() => {
    fetchReport()
    // eslint-disable-next-line react-hooks/exhaustive-deps
  }, [])  
  

=======
>>>>>>> 7429106a
  function updateFilteredResult(maxDensity: number, minValue: number) {
    if (!result) return
    setFilteredResult({
      ...result,
      clusters: getDenseClusters(
        result.clusters || [],
        maxDensity,
        minValue
      )
    })
  }

  function onChangeDensityFilter(maxDensity: number, minValue: number) {
    setMaxDensity(maxDensity)
    setMinValue(minValue)
    if (selectedChart === 'scatterDensity') {
      updateFilteredResult(maxDensity, minValue)
    }
  }

<<<<<<< HEAD
  async function fetchReport() {
    const response = await fetch(getApiBaseUrl() + `/reports/${reportName}`, {
      headers: {
        'x-api-key': process.env.NEXT_PUBLIC_PUBLIC_API_KEY || '',
        'Content-Type': 'application/json'
      }
    })
    const reader = response.body?.getReader()
    let loaded = 0
    if (reader) {
      const chunks: Uint8Array[] = []
      while (true) {
        const {done, value} = await reader.read()
        if (done) break
        chunks.push(value)
        loaded += value.length
        setLoadedSize(loaded)
      }
      const concatenatedChunks = new Uint8Array(loaded)
      let position = 0
      for (const chunk of chunks) {
        concatenatedChunks.set(chunk, position)
        position += chunk.length
      }
      const result = new TextDecoder('utf-8').decode(concatenatedChunks)
      const r: Result = JSON.parse(result)
      setResult(r)
      setFilteredResult(r)
      if (r.csv_path) {
        setCsvPath(r.csv_path)
      }
    }
  }

  if (!result || !filteredResult) {
    return (
      <>
        <LoadingBar loaded={loadedSize} max={resultSize}/>
        <Skeleton height="534px" mb={5} mx={'auto'} w={'100%'} maxW={'1200px'}/>
        {children}
        <LoadingBar loaded={loadedSize} max={resultSize}/>
      </>
    )
  }
=======
>>>>>>> 7429106a
  return (
    <>
      {openDensityFilterSetting && (
        <DensityFilterSettingDialog
          currentMaxDensity={maxDensity}
          currentMinValue={minValue}
          onClose={() => {
            setOpenDensityFilterSetting(false)
          }}
          onChangeFilter={onChangeDensityFilter}
        />
      )}
      <SelectChartButton
        selected={selectedChart}
        onChange={(selectedChart) => {
          setSelectedChart(selectedChart)
          if (selectedChart === 'scatterAll' || selectedChart === 'treemap') {
            updateFilteredResult(1, 0)
          }
          if (selectedChart === 'scatterDensity') {
            updateFilteredResult(maxDensity, minValue)
          }
        }}
        onClickDensitySetting={() => {
          setOpenDensityFilterSetting(true)
        }}
        onClickFullscreen={() => {
          setIsFullscreen(true)
        }}
        csvPath={csvPath}
      />
      <Chart
        result={filteredResult}
        selectedChart={selectedChart}
        isFullscreen={isFullscreen}
        onExitFullscreen={() => {
          setIsFullscreen(false)
        }}
      />
    </>
  )
}

function getDenseClusters(clusters: Cluster[], maxDensity: number, minValue: number): Cluster[] {
  const deepestLevel = clusters.reduce((maxLevel, cluster) => Math.max(maxLevel, cluster.level), 0)
  return [
    ...clusters.filter(c => c.level !== deepestLevel),
    ...clusters.filter(c => c.level === deepestLevel).filter(c => c.density_rank_percentile <= maxDensity).filter(c => c.value >= minValue)
  ]
}<|MERGE_RESOLUTION|>--- conflicted
+++ resolved
@@ -17,18 +17,8 @@
   const [maxDensity, setMaxDensity] = useState(0.2)
   const [minValue, setMinValue] = useState(5)
   const [isFullscreen, setIsFullscreen] = useState(false)
-  const [csvPath, setCsvPath] = useState<string | undefined>(undefined)
 
 
-<<<<<<< HEAD
-  useEffect(() => {
-    fetchReport()
-    // eslint-disable-next-line react-hooks/exhaustive-deps
-  }, [])  
-  
-
-=======
->>>>>>> 7429106a
   function updateFilteredResult(maxDensity: number, minValue: number) {
     if (!result) return
     setFilteredResult({
@@ -49,53 +39,6 @@
     }
   }
 
-<<<<<<< HEAD
-  async function fetchReport() {
-    const response = await fetch(getApiBaseUrl() + `/reports/${reportName}`, {
-      headers: {
-        'x-api-key': process.env.NEXT_PUBLIC_PUBLIC_API_KEY || '',
-        'Content-Type': 'application/json'
-      }
-    })
-    const reader = response.body?.getReader()
-    let loaded = 0
-    if (reader) {
-      const chunks: Uint8Array[] = []
-      while (true) {
-        const {done, value} = await reader.read()
-        if (done) break
-        chunks.push(value)
-        loaded += value.length
-        setLoadedSize(loaded)
-      }
-      const concatenatedChunks = new Uint8Array(loaded)
-      let position = 0
-      for (const chunk of chunks) {
-        concatenatedChunks.set(chunk, position)
-        position += chunk.length
-      }
-      const result = new TextDecoder('utf-8').decode(concatenatedChunks)
-      const r: Result = JSON.parse(result)
-      setResult(r)
-      setFilteredResult(r)
-      if (r.csv_path) {
-        setCsvPath(r.csv_path)
-      }
-    }
-  }
-
-  if (!result || !filteredResult) {
-    return (
-      <>
-        <LoadingBar loaded={loadedSize} max={resultSize}/>
-        <Skeleton height="534px" mb={5} mx={'auto'} w={'100%'} maxW={'1200px'}/>
-        {children}
-        <LoadingBar loaded={loadedSize} max={resultSize}/>
-      </>
-    )
-  }
-=======
->>>>>>> 7429106a
   return (
     <>
       {openDensityFilterSetting && (
@@ -125,7 +68,6 @@
         onClickFullscreen={() => {
           setIsFullscreen(true)
         }}
-        csvPath={csvPath}
       />
       <Chart
         result={filteredResult}
